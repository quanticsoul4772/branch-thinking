--- conflicted
+++ resolved
@@ -1,9 +1,5 @@
 import { ThoughtData } from '../types.js';
 import { BranchGraphStorage } from './BranchGraphStorage.js';
-import {
-  ValidationError,
-  ErrorHandler
-} from './customErrors.js';
 
 /**
  * Search functionality for BranchGraph
@@ -16,49 +12,30 @@
    * Breadth-first search from a starting branch
    */
   breadthFirstSearch(startBranchId: string, maxDepth: number): Set<string> {
-    try {
-      if (!startBranchId || typeof startBranchId !== 'string') {
-        throw new ValidationError('Start branch ID must be a non-empty string', 'startBranchId', startBranchId);
+    const visited = new Set<string>();
+    const queue: { branchId: string; depth: number }[] = [
+      { branchId: startBranchId, depth: 0 }
+    ];
+    
+    while (queue.length > 0) {
+      const { branchId, depth } = queue.shift()!;
+      
+      if (depth > maxDepth || visited.has(branchId)) {
+        continue;
       }
       
-<<<<<<< HEAD
-      if (typeof maxDepth !== 'number' || maxDepth < 0) {
-        throw new ValidationError('Max depth must be a non-negative number', 'maxDepth', maxDepth);
-=======
-      if (depth > maxDepth || visited.has(branchId)) {
-        continue;
->>>>>>> 5af16759
-      }
+      visited.add(branchId);
       
-      if (!this.storage.hasBranch(startBranchId)) {
-        throw new ValidationError(`Start branch '${startBranchId}' does not exist`, 'startBranchId', startBranchId);
-      }
-      
-      const visited = new Set<string>();
-      const queue: { branchId: string; depth: number }[] = [
-        { branchId: startBranchId, depth: 0 }
-      ];
-      
-      while (queue.length > 0) {
-        const { branchId, depth } = queue.shift()!;
-        
-        if (depth > maxDepth || visited.has(branchId)) continue;
-        
-        visited.add(branchId);
-        
-        // Add child branches to queue
-        const childBranches = this.getChildBranches(branchId);
-        childBranches.forEach(childId => {
-          if (!visited.has(childId)) {
-            queue.push({ branchId: childId, depth: depth + 1 });
-          }
-        });
-      }
-      
-      return visited;
-    } catch (error) {
-      throw ErrorHandler.handle(error);
+      // Add child branches to queue
+      const childBranches = this.getChildBranches(branchId);
+      childBranches.forEach(childId => {
+        if (!visited.has(childId)) {
+          queue.push({ branchId: childId, depth: depth + 1 });
+        }
+      });
     }
+    
+    return visited;
   }
   
   /**
@@ -74,34 +51,17 @@
    * Search thoughts by pattern
    */
   searchThoughts(pattern: RegExp): { thoughtId: string; branchId: string }[] {
-    try {
-      if (!(pattern instanceof RegExp)) {
-        throw new ValidationError('Pattern must be a valid RegExp object', 'pattern', pattern);
-      }
-      
-      const results: { thoughtId: string; branchId: string }[] = [];
-      
-      try {
-        this.storage.getAllBranches().forEach(branch => {
-          branch.thoughts.forEach(thought => {
-            try {
-              if (pattern.test(thought.content)) {
-                results.push({ thoughtId: thought.id, branchId: branch.id });
-              }
-            } catch (regexError) {
-              // Skip thoughts that cause regex errors but continue processing
-              console.warn(`RegExp test failed for thought ${thought.id}: ${regexError}`);
-            }
-          });
-        });
-      } catch (storageError) {
-        throw new ValidationError('Failed to access storage data', 'storage', storageError);
-      }
-      
-      return results;
-    } catch (error) {
-      throw ErrorHandler.handle(error);
-    }
+    const results: { thoughtId: string; branchId: string }[] = [];
+    
+    this.storage.getAllBranches().forEach(branch => {
+      branch.thoughts.forEach(thought => {
+        if (pattern.test(thought.content)) {
+          results.push({ thoughtId: thought.id, branchId: branch.id });
+        }
+      });
+    });
+    
+    return results;
   }
   
   /**
