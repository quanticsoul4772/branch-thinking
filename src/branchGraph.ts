--- conflicted
+++ resolved
@@ -18,13 +18,6 @@
 import { BranchGraphStorage } from './utils/BranchGraphStorage.js';
 import { BranchGraphSearch } from './utils/BranchGraphSearch.js';
 import { BranchGraphAnalytics } from './utils/BranchGraphAnalytics.js';
-import { 
-  ValidationError, 
-  BranchNotFoundError, 
-  ThoughtNotFoundError,
-  BranchThinkingError,
-  ErrorHandler
-} from './utils/customErrors.js';
 
 export interface AddThoughtParams {
   content: string;
@@ -77,166 +70,28 @@
   }
 
   /**
-   * Validate content parameter
-   */
-  private validateContent(content: string): void {
-    if (!content || typeof content !== 'string') {
-      throw new ValidationError('Content must be a non-empty string', 'content', content);
-    }
-    
-    const trimmedContent = content.trim();
-    if (trimmedContent.length === 0) {
-      throw new ValidationError('Content cannot be empty or only whitespace', 'content', content);
-    }
-    
-    if (trimmedContent.length > 10000) { // reasonable limit
-      throw new ValidationError('Content exceeds maximum length of 10000 characters', 'content', trimmedContent.length);
-    }
-  }
-
-  /**
-   * Validate branch ID parameter
-   */
-  private validateBranchId(branchId: string): void {
-    if (!branchId || typeof branchId !== 'string') {
-      throw new ValidationError('Branch ID must be a non-empty string', 'branchId', branchId);
-    }
-    
-    const trimmedId = branchId.trim();
-    if (trimmedId.length === 0) {
-      throw new ValidationError('Branch ID cannot be empty or only whitespace', 'branchId', branchId);
-    }
-    
-    // Check for invalid characters
-    if (!/^[a-zA-Z0-9_-]+$/.test(trimmedId)) {
-      throw new ValidationError('Branch ID can only contain letters, numbers, underscores, and hyphens', 'branchId', branchId);
-    }
-  }
-
-  /**
-   * Validate that branch exists
-   */
-  private validateBranchExists(branchId: string): void {
-    if (!this.storage.hasBranch(branchId)) {
-      throw new BranchNotFoundError(branchId);
-    }
-  }
-
-  /**
-   * Validate thought ID parameter
-   */
-  private validateThoughtId(thoughtId: string): void {
-    if (!thoughtId || typeof thoughtId !== 'string') {
-      throw new ValidationError('Thought ID must be a non-empty string', 'thoughtId', thoughtId);
-    }
-    
-    if (thoughtId.trim().length === 0) {
-      throw new ValidationError('Thought ID cannot be empty or only whitespace', 'thoughtId', thoughtId);
-    }
-  }
-
-  /**
-   * Validate that thought exists
-   */
-  private validateThoughtExists(thoughtId: string): void {
-    if (!this.storage.hasThought(thoughtId)) {
-      throw new ThoughtNotFoundError(thoughtId);
-    }
-  }
-
-  /**
-   * Validate cross-reference parameters
-   */
-  private validateCrossReference(crossRef: {
-    toBranch: string;
-    type: CrossRefType;
-    reason: string;
-    strength: number;
-  }): void {
-    this.validateBranchId(crossRef.toBranch);
-    
-    if (!crossRef.reason || typeof crossRef.reason !== 'string' || crossRef.reason.trim().length === 0) {
-      throw new ValidationError('Cross-reference reason must be a non-empty string', 'crossRef.reason', crossRef.reason);
-    }
-    
-    if (typeof crossRef.strength !== 'number' || crossRef.strength < 0 || crossRef.strength > 1) {
-      throw new ValidationError('Cross-reference strength must be a number between 0 and 1', 'crossRef.strength', crossRef.strength);
-    }
-  }
-
-  /**
    * Add a thought to the graph
    */
   async addThought(input: BranchingThoughtInput): Promise<AddThoughtResult> {
-    try {
-      // Validate input
-      this.validateAddThoughtInput(input);
-      
-      const params = this.prepareAddThoughtParams(input);
-      const { thoughtId, actualBranchId } = await this.createThought(params);
-      
-      // Update semantic profile
-      await this.updateSemanticProfile(actualBranchId, params.content, thoughtId);
-      
-      // Check for overlap warning
-      const overlapWarning = await this.checkOverlapWarning(actualBranchId, params.content);
-      
-      // Phase 4 updates
-      this.performPhase4Updates(thoughtId, params.content, params.crossRefs);
-      
-      // Record event
-      this.recordThoughtAddedEvent(thoughtId, actualBranchId);
-      
-      // Handle cross-references
-      this.processCrossReferences(actualBranchId, params.crossRefs, thoughtId);
-      
-      return { thoughtId, overlapWarning };
-    } catch (error) {
-      throw ErrorHandler.handle(error);
-    }
-  }
-
-  /**
-   * Validate addThought input parameters
-   */
-  private validateAddThoughtInput(input: BranchingThoughtInput): void {
-    if (!input || typeof input !== 'object') {
-      throw new ValidationError('Input must be an object', 'input', input);
-    }
-    
-    this.validateContent(input.content);
-    
-    if (input.branchId !== undefined) {
-      this.validateBranchId(input.branchId);
-    }
-    
-    if (input.parentBranchId !== undefined) {
-      this.validateBranchId(input.parentBranchId);
-      this.validateBranchExists(input.parentBranchId);
-    }
-    
-    if (input.confidence !== undefined) {
-      if (typeof input.confidence !== 'number' || input.confidence < 0 || input.confidence > 1) {
-        throw new ValidationError('Confidence must be a number between 0 and 1', 'confidence', input.confidence);
-      }
-    }
-    
-    if (input.crossRefs !== undefined) {
-      if (!Array.isArray(input.crossRefs)) {
-        throw new ValidationError('Cross-references must be an array', 'crossRefs', input.crossRefs);
-      }
-      
-      input.crossRefs.forEach((crossRef, index) => {
-        try {
-          this.validateCrossReference(crossRef);
-        } catch (error) {
-          if (error instanceof ValidationError) {
-            throw new ValidationError(`Cross-reference at index ${index}: ${error.message}`, `crossRefs[${index}]`, crossRef);
-          }
-          throw error;
-        }
-      });
-    }
+    const params = this.prepareAddThoughtParams(input);
+    const { thoughtId, actualBranchId } = await this.createThought(params);
+    
+    // Update semantic profile
+    await this.updateSemanticProfile(actualBranchId, params.content, thoughtId);
+    
+    // Check for overlap warning
+    const overlapWarning = await this.checkOverlapWarning(actualBranchId, params.content);
+    
+    // Phase 4 updates
+    this.performPhase4Updates(thoughtId, params.content, params.crossRefs);
+    
+    // Record event
+    this.recordThoughtAddedEvent(thoughtId, actualBranchId);
+    
+    // Handle cross-references
+    this.processCrossReferences(actualBranchId, params.crossRefs, thoughtId);
+    
+    return { thoughtId, overlapWarning };
   }
 
   private prepareAddThoughtParams(input: BranchingThoughtInput): AddThoughtParams {
@@ -399,48 +254,24 @@
    * Create a new branch
    */
   createBranch(parentBranchId?: string): string {
-    try {
-      if (parentBranchId !== undefined) {
-        this.validateBranchId(parentBranchId);
-        this.validateBranchExists(parentBranchId);
-      }
-      
-      const branchId = `branch-${++this.branchCounter}`;
-      this.createBranchWithId(branchId, parentBranchId);
-      return branchId;
-    } catch (error) {
-      throw ErrorHandler.handle(error);
-    }
+    const branchId = `branch-${++this.branchCounter}`;
+    this.createBranchWithId(branchId, parentBranchId);
+    return branchId;
   }
   
   /**
    * Create a branch with a specific ID
    */
   createBranchWithId(branchId: string, parentBranchId?: string): void {
-    try {
-      this.validateBranchId(branchId);
-      
-      if (this.storage.hasBranch(branchId)) {
-        throw new ValidationError(`Branch with ID '${branchId}' already exists`, 'branchId', branchId);
-      }
-      
-      if (parentBranchId !== undefined) {
-        this.validateBranchId(parentBranchId);
-        this.validateBranchExists(parentBranchId);
-      }
-      
-      this.storage.createBranch(branchId, parentBranchId);
-      
-      this.storage.recordEvent({
-        type: 'branch_created',
-        branchId,
-        timestamp: Date.now(),
-        index: this.eventCounter++,
-        data: { parentBranchId }
-      });
-    } catch (error) {
-      throw ErrorHandler.handle(error);
-    }
+    this.storage.createBranch(branchId, parentBranchId);
+    
+    this.storage.recordEvent({
+      type: 'branch_created',
+      branchId,
+      timestamp: Date.now(),
+      index: this.eventCounter++,
+      data: { parentBranchId }
+    });
   }
 
   /**
@@ -467,72 +298,28 @@
   }
 
   getThought(thoughtId: string): ThoughtData | undefined {
-    try {
-      this.validateThoughtId(thoughtId);
-      return this.storage.getThought(thoughtId);
-    } catch (error) {
-      throw ErrorHandler.handle(error);
-    }
+    return this.storage.getThought(thoughtId);
   }
 
   getBranch(branchId: string): BranchNode | undefined {
-    try {
-      this.validateBranchId(branchId);
-      return this.storage.getBranch(branchId);
-    } catch (error) {
-      throw ErrorHandler.handle(error);
-    }
+    return this.storage.getBranch(branchId);
   }
 
   getAllBranches(): BranchNode[] {
-    try {
-      return this.storage.getAllBranches();
-    } catch (error) {
-      throw ErrorHandler.handle(error);
-    }
+    return this.storage.getAllBranches();
   }
 
   getRecentThoughts(branchId: string, count: number): ThoughtData[] {
-    try {
-      this.validateBranchId(branchId);
-      this.validateBranchExists(branchId);
-      
-      if (typeof count !== 'number' || count < 0) {
-        throw new ValidationError('Count must be a non-negative number', 'count', count);
-      }
-      
-      return this.storage.getRecentThoughts(branchId, count);
-    } catch (error) {
-      throw ErrorHandler.handle(error);
-    }
+    return this.storage.getRecentThoughts(branchId, count);
   }
 
   // Search methods
   breadthFirstSearch(startBranchId: string, maxDepth: number): Set<string> {
-    try {
-      this.validateBranchId(startBranchId);
-      this.validateBranchExists(startBranchId);
-      
-      if (typeof maxDepth !== 'number' || maxDepth < 0) {
-        throw new ValidationError('Max depth must be a non-negative number', 'maxDepth', maxDepth);
-      }
-      
-      return this.search.breadthFirstSearch(startBranchId, maxDepth);
-    } catch (error) {
-      throw ErrorHandler.handle(error);
-    }
+    return this.search.breadthFirstSearch(startBranchId, maxDepth);
   }
 
   searchThoughts(pattern: RegExp): { thoughtId: string; branchId: string }[] {
-    try {
-      if (!(pattern instanceof RegExp)) {
-        throw new ValidationError('Pattern must be a valid RegExp object', 'pattern', pattern);
-      }
-      
-      return this.search.searchThoughts(pattern);
-    } catch (error) {
-      throw ErrorHandler.handle(error);
-    }
+    return this.search.searchThoughts(pattern);
   }
 
   // Analytics methods
@@ -547,33 +334,6 @@
 
   // Phase 4 methods
   calculateSimilarity(thoughtId1: string, thoughtId2: string): number {
-<<<<<<< HEAD
-    try {
-      this.validateThoughtId(thoughtId1);
-      this.validateThoughtId(thoughtId2);
-      this.validateThoughtExists(thoughtId1);
-      this.validateThoughtExists(thoughtId2);
-      
-      const thought1 = this.storage.getThought(thoughtId1);
-      const thought2 = this.storage.getThought(thoughtId2);
-      
-      if (!thought1 || !thought2) return 0;
-      
-      // Check cache first
-      const cached = this.similarityMatrix.getSimilarity(thoughtId1, thoughtId2);
-      if (cached > 0) return cached;
-      
-      // Calculate new similarity
-      const similarity = this.analytics.computeCosineSimilarity(thought1.content, thought2.content);
-      
-      // Store in sparse matrix
-      this.similarityMatrix.setSimilarity(thoughtId1, thoughtId2, similarity);
-      
-      return similarity;
-    } catch (error) {
-      throw ErrorHandler.handle(error);
-    }
-=======
     const thought1 = this.storage.getThought(thoughtId1);
     const thought2 = this.storage.getThought(thoughtId2);
     
@@ -594,22 +354,10 @@
     this.similarityMatrix.setSimilarity(thoughtId1, thoughtId2, similarity);
     
     return similarity;
->>>>>>> 5af16759
   }
 
   getMostSimilarThoughts(thoughtId: string, topK: number = 5): { thoughtId: string; similarity: number }[] {
-    try {
-      this.validateThoughtId(thoughtId);
-      this.validateThoughtExists(thoughtId);
-      
-      if (typeof topK !== 'number' || topK < 1) {
-        throw new ValidationError('TopK must be a positive number', 'topK', topK);
-      }
-      
-      return this.similarityMatrix.getMostSimilar(thoughtId, topK);
-    } catch (error) {
-      throw ErrorHandler.handle(error);
-    }
+    return this.similarityMatrix.getMostSimilar(thoughtId, topK);
   }
 
   detectCircularReasoning(): any {
