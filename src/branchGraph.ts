--- conflicted
+++ resolved
@@ -18,11 +18,8 @@
 import { BranchGraphStorage } from './utils/BranchGraphStorage.js';
 import { BranchGraphSearch } from './utils/BranchGraphSearch.js';
 import { BranchGraphAnalytics } from './utils/BranchGraphAnalytics.js';
-<<<<<<< HEAD
 import { BranchGraphValidator, ValidatedThoughtInput } from './BranchGraphValidator.js';
-=======
 import { ValidationError, BranchNotFoundError, ThoughtNotFoundError } from './utils/customErrors.js';
->>>>>>> 48b8c9bf
 
 export interface AddThoughtParams {
   content: string;
@@ -90,16 +87,9 @@
    * Add a thought to the graph
    */
   async addThought(input: BranchingThoughtInput): Promise<AddThoughtResult> {
-<<<<<<< HEAD
     // Validate input using centralized validator
     const validatedInput = BranchGraphValidator.validateBranchingThoughtInput(input);
     const params = this.prepareAddThoughtParams(validatedInput);
-=======
-    // Input validation
-    this.validateAddThoughtInput(input);
-    
-    const params = this.prepareAddThoughtParams(input);
->>>>>>> 48b8c9bf
     const { thoughtId, actualBranchId } = await this.createThought(params);
     
     // Update semantic profile
@@ -285,7 +275,8 @@
   createBranch(parentBranchId?: string): string {
     // Validate parent branch exists if provided
     if (parentBranchId !== undefined) {
-      this.validateBranchId(parentBranchId, 'parentBranchId');
+      BranchGraphValidator.validateBranchId(parentBranchId);
+      BranchGraphValidator.validateBranchExists(parentBranchId, (id) => this.storage.getBranch(id));
     }
     
     const branchId = `branch-${++this.branchCounter}`;
@@ -297,26 +288,18 @@
    * Create a branch with a specific ID
    */
   createBranchWithId(branchId: string, parentBranchId?: string): void {
-<<<<<<< HEAD
     // Validate branch ID format
     BranchGraphValidator.validateBranchId(branchId);
+    
+    // Check if branch already exists (preserve from main)
+    if (this.storage.hasBranch(branchId)) {
+      return; // Silently skip if branch already exists
+    }
     
     // Validate parent branch exists if specified
     if (parentBranchId) {
       BranchGraphValidator.validateBranchId(parentBranchId);
       BranchGraphValidator.validateBranchExists(parentBranchId, (id) => this.storage.getBranch(id));
-=======
-    // Input validation
-    this.validateBranchIdFormat(branchId, 'branchId');
-    
-    if (parentBranchId !== undefined) {
-      this.validateBranchId(parentBranchId, 'parentBranchId');
-    }
-    
-    // Check if branch already exists
-    if (this.storage.hasBranch(branchId)) {
-      return; // Silently skip if branch already exists
->>>>>>> 48b8c9bf
     }
     
     this.storage.createBranch(branchId, parentBranchId);
@@ -372,46 +355,27 @@
   }
 
   getRecentThoughts(branchId: string, count: number): ThoughtData[] {
-<<<<<<< HEAD
-    // Validate parameters
+    // Validate parameters using centralized validator
     BranchGraphValidator.validateBranchId(branchId);
     BranchGraphValidator.validateCount(count);
     BranchGraphValidator.validateBranchExists(branchId, (id) => this.storage.getBranch(id));
-=======
-    // Input validation
-    this.validateBranchId(branchId, 'branchId');
-    this.validatePositiveInteger(count, 'count');
->>>>>>> 48b8c9bf
     
     return this.storage.getRecentThoughts(branchId, count);
   }
 
   // Search methods
   breadthFirstSearch(startBranchId: string, maxDepth: number): Set<string> {
-<<<<<<< HEAD
-    // Validate search parameters
+    // Validate search parameters using centralized validator
     BranchGraphValidator.validateBranchId(startBranchId);
     BranchGraphValidator.validateMaxDepth(maxDepth);
     BranchGraphValidator.validateBranchExists(startBranchId, (id) => this.storage.getBranch(id));
-=======
-    // Input validation
-    this.validateBranchId(startBranchId, 'startBranchId');
-    this.validatePositiveInteger(maxDepth, 'maxDepth');
->>>>>>> 48b8c9bf
     
     return this.search.breadthFirstSearch(startBranchId, maxDepth);
   }
 
   searchThoughts(pattern: RegExp): { thoughtId: string; branchId: string }[] {
-<<<<<<< HEAD
-    // Validate search pattern
+    // Validate search pattern using centralized validator
     BranchGraphValidator.validateSearchPattern(pattern);
-=======
-    // Input validation
-    if (!(pattern instanceof RegExp)) {
-      throw new Error('Parameter \'pattern\' must be a valid RegExp object');
-    }
->>>>>>> 48b8c9bf
     
     return this.search.searchThoughts(pattern);
   }
@@ -428,8 +392,7 @@
 
   // Phase 4 methods
   calculateSimilarity(thoughtId1: string, thoughtId2: string): number {
-<<<<<<< HEAD
-    // Validate thought IDs
+    // Validate thought IDs using centralized validator
     BranchGraphValidator.validateThoughtId(thoughtId1);
     BranchGraphValidator.validateThoughtId(thoughtId2);
     
@@ -439,14 +402,6 @@
     if (!thought1 || !thought2) {
       return 0;
     }
-=======
-    // Input validation
-    this.validateThoughtId(thoughtId1, 'thoughtId1');
-    this.validateThoughtId(thoughtId2, 'thoughtId2');
-  
-    const thought1 = this.storage.getThought(thoughtId1)!;
-    const thought2 = this.storage.getThought(thoughtId2)!;
->>>>>>> 48b8c9bf
     
     // Check cache first
     const cached = this.similarityMatrix.getSimilarity(thoughtId1, thoughtId2);
@@ -464,15 +419,9 @@
   }
 
   getMostSimilarThoughts(thoughtId: string, topK: number = 5): { thoughtId: string; similarity: number }[] {
-<<<<<<< HEAD
-    // Validate parameters
+    // Validate parameters using centralized validator
     BranchGraphValidator.validateThoughtId(thoughtId);
     BranchGraphValidator.validateCount(topK);
-=======
-    // Input validation
-    this.validateThoughtId(thoughtId, 'thoughtId');
-    this.validatePositiveInteger(topK, 'topK');
->>>>>>> 48b8c9bf
     
     return this.similarityMatrix.getMostSimilar(thoughtId, topK);
   }
@@ -482,21 +431,17 @@
   }
 
   getThoughtClusters(minSimilarity: number = getConfig().matrix.clusteringMinSimilarity): string[][] {
-<<<<<<< HEAD
-    // Validate similarity threshold
+    // Validate similarity threshold using centralized validator
     BranchGraphValidator.validateSimilarityThreshold(minSimilarity);
-=======
-    // Input validation
-    this.validateRange(minSimilarity, 0, 1, 'minSimilarity');
->>>>>>> 48b8c9bf
     
     return this.similarityMatrix.getClusters(minSimilarity);
   }
 
   // Legacy compatibility
   toLegacyBranch(branchId: string): any {
-    // Input validation
-    this.validateBranchId(branchId, 'branchId');
+    // Validate branch ID using centralized validator
+    BranchGraphValidator.validateBranchId(branchId);
+    BranchGraphValidator.validateBranchExists(branchId, (id) => this.storage.getBranch(id));
     
     return this.storage.toLegacyBranch(branchId);
   }
@@ -516,253 +461,16 @@
 
   // Export methods
   *getThoughtBatches(batchSize: number): Generator<ThoughtData[]> {
-    // Input validation
-    this.validatePositiveInteger(batchSize, 'batchSize');
+    // Validate batch size using centralized validator
+    BranchGraphValidator.validateCount(batchSize);
     
     yield* this.storage.getThoughtBatches(batchSize);
   }
 
   *getBranchBatches(batchSize: number): Generator<BranchNode[]> {
-    // Input validation
-    this.validatePositiveInteger(batchSize, 'batchSize');
+    // Validate batch size using centralized validator
+    BranchGraphValidator.validateCount(batchSize);
     
     yield* this.storage.getBranchBatches(batchSize);
   }
-  
-  // Private validation methods
-  
-  /**
-   * Validate input for addThought method
-   */
-  private validateAddThoughtInput(input: BranchingThoughtInput): void {
-    if (!input) {
-      throw new ValidationError('Input parameter is required', 'input');
-    }
-    
-    // Validate content
-    this.validateContent(input.content);
-    
-    // Validate type
-    this.validateNonEmptyString(input.type, 'type');
-    
-    // Validate optional confidence
-    if (input.confidence !== undefined) {
-      this.validateConfidence(input.confidence);
-    }
-    
-    // Validate optional keyPoints
-    if (input.keyPoints !== undefined) {
-      this.validateKeyPoints(input.keyPoints);
-    }
-    
-    // Validate optional branchId format
-    if (input.branchId !== undefined) {
-      this.validateBranchIdFormat(input.branchId, 'branchId');
-    }
-    
-    // Validate optional parentBranchId
-    if (input.parentBranchId !== undefined) {
-      this.validateBranchId(input.parentBranchId, 'parentBranchId');
-    }
-    
-    // Validate optional crossRefs
-    if (input.crossRefs !== undefined) {
-      this.validateCrossRefs(input.crossRefs);
-    }
-  }
-  
-  /**
-   * Validate thought content
-   */
-  private validateContent(content: any): void {
-    if (content === null || content === undefined) {
-      throw new ValidationError('Content is required', 'content');
-    }
-    
-    if (typeof content !== 'string') {
-      throw new ValidationError('Content must be a string', 'content', content);
-    }
-    
-    if (content.trim().length < BranchGraph.MIN_CONTENT_LENGTH) {
-      throw new ValidationError(`Content must be at least ${BranchGraph.MIN_CONTENT_LENGTH} character(s) long`, 'content', content);
-    }
-    
-    if (content.length > BranchGraph.MAX_CONTENT_LENGTH) {
-      throw new ValidationError(`Content must not exceed ${BranchGraph.MAX_CONTENT_LENGTH} characters`, 'content', content);
-    }
-  }
-  
-  /**
-   * Validate confidence value
-   */
-  private validateConfidence(confidence: any): void {
-    this.validateRange(confidence, BranchGraph.MIN_CONFIDENCE, BranchGraph.MAX_CONFIDENCE, 'confidence');
-  }
-  
-  /**
-   * Validate numeric range
-   */
-  private validateRange(value: any, min: number, max: number, paramName: string): void {
-    if (typeof value !== 'number' || isNaN(value)) {
-      throw new Error(`Parameter '${paramName}' must be a valid number`);
-    }
-    
-    if (value < min || value > max) {
-      throw new Error(`Parameter '${paramName}' must be between ${min} and ${max}`);
-    }
-  }
-  
-  /**
-   * Validate key points array
-   */
-  private validateKeyPoints(keyPoints: any): void {
-    if (!Array.isArray(keyPoints)) {
-      throw new Error('KeyPoints must be an array');
-    }
-    
-    // Allow empty arrays, but validate non-empty ones
-    if (keyPoints.length > 0) {
-      for (let i = 0; i < keyPoints.length; i++) {
-        if (typeof keyPoints[i] !== 'string') {
-          throw new Error(`KeyPoint at index ${i} must be a string`);
-        }
-        
-        if (keyPoints[i].trim().length === 0) {
-          throw new Error(`KeyPoint at index ${i} cannot be empty`);
-        }
-      }
-    }
-  }
-  
-  /**
-   * Validate cross references
-   */
-  private validateCrossRefs(crossRefs: any): void {
-    if (!Array.isArray(crossRefs)) {
-      throw new Error('CrossRefs must be an array');
-    }
-    
-    // Allow empty crossRefs arrays - they represent no cross-references
-    if (crossRefs.length === 0) {
-      return; // Early return for empty arrays
-    }
-    
-    for (let i = 0; i < crossRefs.length; i++) {
-      const ref = crossRefs[i];
-      
-      if (!ref || typeof ref !== 'object') {
-        throw new Error(`CrossRef at index ${i} must be an object`);
-      }
-      
-      // Validate toBranch
-      this.validateBranchIdFormat(ref.toBranch, `crossRefs[${i}].toBranch`);
-      
-      // Validate type
-      this.validateCrossRefType(ref.type, `crossRefs[${i}].type`);
-      
-      // Validate reason
-      this.validateNonEmptyString(ref.reason, `crossRefs[${i}].reason`);
-      
-      // Validate strength
-      this.validateRange(ref.strength, BranchGraph.MIN_STRENGTH, BranchGraph.MAX_STRENGTH, `crossRefs[${i}].strength`);
-    }
-  }
-  
-  /**
-   * Validate cross reference type
-   */
-  private validateCrossRefType(type: any, paramName: string): void {
-    const validTypes: CrossRefType[] = ['complementary', 'contradictory', 'builds_upon', 'alternative', 'supports'];
-    
-    if (typeof type !== 'string' || !validTypes.includes(type as CrossRefType)) {
-      throw new Error(`Parameter '${paramName}' must be one of: ${validTypes.join(', ')}`);
-    }
-  }
-  
-  /**
-   * Validate branch ID format (for new branches)
-   */
-  private validateBranchIdFormat(branchId: any, paramName: string): void {
-    if (branchId === null || branchId === undefined) {
-      throw new Error(`Parameter '${paramName}' is required`);
-    }
-    
-    if (typeof branchId !== 'string') {
-      throw new Error(`Parameter '${paramName}' must be a string`);
-    }
-    
-    if (branchId.trim().length === 0) {
-      throw new Error(`Parameter '${paramName}' cannot be empty`);
-    }
-    
-    // Basic format validation (no whitespace, reasonable length)
-    if (/\s/.test(branchId)) {
-      throw new Error(`Parameter '${paramName}' cannot contain whitespace`);
-    }
-    if (branchId.length > BranchGraph.MAX_BRANCH_ID_LENGTH) {
-      throw new Error(`Parameter '${paramName}' must not exceed ${BranchGraph.MAX_BRANCH_ID_LENGTH} characters`);
-    }
-  }
-  
-  /**
-   * Validate branch ID exists
-   */
-  private validateBranchId(branchId: any, paramName: string): void {
-    this.validateBranchIdFormat(branchId, paramName);
-    
-    if (!this.storage.hasBranch(branchId)) {
-      throw new Error(`Branch '${branchId}' does not exist`);
-    }
-  }
-  
-  /**
-   * Validate thought ID exists
-   */
-  private validateThoughtId(thoughtId: any, paramName: string): void {
-    if (thoughtId === null || thoughtId === undefined) {
-      throw new Error(`Parameter '${paramName}' is required`);
-    }
-    
-    if (typeof thoughtId !== 'string') {
-      throw new Error(`Parameter '${paramName}' must be a string`);
-    }
-    
-    if (thoughtId.trim().length === 0) {
-      throw new Error(`Parameter '${paramName}' cannot be empty`);
-    }
-    
-    if (!this.storage.getThought(thoughtId)) {
-      throw new Error(`Thought '${thoughtId}' does not exist`);
-    }
-  }
-  
-  /**
-   * Validate non-empty string
-   */
-  private validateNonEmptyString(value: any, paramName: string): void {
-    if (value === null || value === undefined) {
-      throw new Error(`Parameter '${paramName}' is required`);
-    }
-    
-    if (typeof value !== 'string') {
-      throw new Error(`Parameter '${paramName}' must be a string`);
-    }
-    
-    if (value.trim().length === 0) {
-      throw new Error(`Parameter '${paramName}' cannot be empty`);
-    }
-  }
-  
-  /**
-   * Validate positive integer
-   */
-  private validatePositiveInteger(value: any, paramName: string): void {
-    if (typeof value !== 'number' || isNaN(value)) {
-      throw new Error(`Parameter '${paramName}' must be a valid number`);
-    }
-    
-    if (!Number.isInteger(value) || value <= 0) {
-      throw new Error(`Parameter '${paramName}' must be a positive integer`);
-    }
-  }
 }