--- conflicted
+++ resolved
@@ -473,262 +473,4 @@
     
     yield* this.storage.getBranchBatches(batchSize);
   }
-<<<<<<< HEAD
-  
-  // Private validation methods
-  
-  /**
-   * Validate input for addThought method
-   */
-  private validateAddThoughtInput(input: BranchingThoughtInput): void {
-    if (!input) {
-      throw new Error('Input parameter is required');
-    }
-    
-    // Validate content
-    this.validateContent(input.content);
-    
-    // Validate type
-    this.validateNonEmptyString(input.type, 'type');
-    
-    // Validate optional confidence
-    if (input.confidence !== undefined) {
-      this.validateConfidence(input.confidence);
-    }
-    
-    // Validate optional keyPoints
-    if (input.keyPoints !== undefined) {
-      this.validateKeyPoints(input.keyPoints);
-    }
-    
-    // Validate optional branchId format
-    if (input.branchId !== undefined) {
-      this.validateBranchIdFormat(input.branchId, 'branchId');
-    }
-    
-    // Validate optional parentBranchId
-    if (input.parentBranchId !== undefined) {
-      this.validateBranchId(input.parentBranchId, 'parentBranchId');
-    }
-    
-    // Validate optional crossRefs
-    if (input.crossRefs !== undefined) {
-      this.validateCrossRefs(input.crossRefs);
-    }
-  }
-  
-  /**
-   * Validate thought content
-   */
-  private validateContent(content: any): void {
-    if (content === null || content === undefined) {
-      throw new Error('Content is required');
-    }
-    
-    if (typeof content !== 'string') {
-      throw new Error('Content must be a string');
-    }
-    
-    if (content.trim().length < BranchGraph.MIN_CONTENT_LENGTH) {
-      throw new Error(`Content must be at least ${BranchGraph.MIN_CONTENT_LENGTH} character(s) long`);
-    }
-    
-    if (content.length > BranchGraph.MAX_CONTENT_LENGTH) {
-      throw new Error(`Content must not exceed ${BranchGraph.MAX_CONTENT_LENGTH} characters`);
-    }
-  }
-  
-  /**
-   * Validate confidence value
-   */
-  private validateConfidence(confidence: any): void {
-    this.validateRange(confidence, BranchGraph.MIN_CONFIDENCE, BranchGraph.MAX_CONFIDENCE, 'confidence');
-  }
-  
-  /**
-   * Validate numeric range
-   */
-  private validateRange(value: any, min: number, max: number, paramName: string): void {
-    if (typeof value !== 'number' || isNaN(value)) {
-      throw new Error(`Parameter '${paramName}' must be a valid number`);
-    }
-    
-    if (value < min || value > max) {
-      throw new Error(`Parameter '${paramName}' must be between ${min} and ${max}`);
-    }
-  }
-  
-  /**
-   * Validate key points array
-   */
-  private validateKeyPoints(keyPoints: any): void {
-    if (!Array.isArray(keyPoints)) {
-      throw new Error('KeyPoints must be an array');
-    }
-    
-    // Allow empty arrays, but validate non-empty ones
-    if (keyPoints.length > 0) {
-      for (let i = 0; i < keyPoints.length; i++) {
-        if (typeof keyPoints[i] !== 'string') {
-          throw new Error(`KeyPoint at index ${i} must be a string`);
-        }
-        
-        if (keyPoints[i].trim().length === 0) {
-          throw new Error(`KeyPoint at index ${i} cannot be empty`);
-        }
-      }
-    }
-  }
-  
-  /**
-   * Validate cross references
-   */
-  private validateCrossRefs(crossRefs: any): void {
-    if (!Array.isArray(crossRefs)) {
-      throw new Error('CrossRefs must be an array');
-    }
-    
-    // Allow empty crossRefs arrays - they represent no cross-references
-    if (crossRefs.length === 0) {
-      return; // Early return for empty arrays
-    }
-    
-    for (let i = 0; i < crossRefs.length; i++) {
-      const ref = crossRefs[i];
-      
-      if (!ref || typeof ref !== 'object') {
-        throw new Error(`CrossRef at index ${i} must be an object`);
-      }
-      
-      // Validate toBranch
-      this.validateBranchIdFormat(ref.toBranch, `crossRefs[${i}].toBranch`);
-      
-      // Validate type
-      this.validateCrossRefType(ref.type, `crossRefs[${i}].type`);
-      
-      // Validate reason
-      this.validateNonEmptyString(ref.reason, `crossRefs[${i}].reason`);
-      
-      // Validate strength
-      this.validateRange(ref.strength, BranchGraph.MIN_STRENGTH, BranchGraph.MAX_STRENGTH, `crossRefs[${i}].strength`);
-    }
-  }
-  
-  /**
-   * Validate cross reference type
-   */
-  private validateCrossRefType(type: any, paramName: string): void {
-    const validTypes: CrossRefType[] = ['complementary', 'contradictory', 'builds_upon', 'alternative', 'supports'];
-    
-    if (typeof type !== 'string' || !validTypes.includes(type as CrossRefType)) {
-      throw new Error(`Parameter '${paramName}' must be one of: ${validTypes.join(', ')}`);
-    }
-  }
-  
-  /**
-   * Validate branch ID format (for new branches)
-   */
-  private validateBranchIdFormat(branchId: any, paramName: string): void {
-    if (branchId === null || branchId === undefined) {
-      throw new Error(`Parameter '${paramName}' is required`);
-    }
-    
-    if (typeof branchId !== 'string') {
-      throw new Error(`Parameter '${paramName}' must be a string`);
-    }
-    
-    if (branchId.trim().length === 0) {
-      throw new Error(`Parameter '${paramName}' cannot be empty`);
-    }
-    
-    // Basic format validation (no whitespace, reasonable length)
-    if (/\s/.test(branchId)) {
-      throw new Error(`Parameter '${paramName}' cannot contain whitespace`);
-    }
-    if (branchId.length > BranchGraph.MAX_BRANCH_ID_LENGTH) {
-      throw new Error(`Parameter '${paramName}' must not exceed ${BranchGraph.MAX_BRANCH_ID_LENGTH} characters`);
-    }
-    }
-  }
-  
-  /**
-   * Validate branch ID exists
-   */
-  private validateBranchId(branchId: any, paramName: string): void {
-    this.validateBranchIdFormat(branchId, paramName);
-    
-    if (!this.storage.hasBranch(branchId)) {
-      throw new Error(`Branch '${branchId}' does not exist`);
-    }
-  }
-  
-  /**
-   * Validate thought ID format
-   */
-  private validateThoughtIdFormat(thoughtId: any, paramName: string): void {
-    if (thoughtId === null || thoughtId === undefined) {
-      throw new Error(`Parameter '${paramName}' is required`);
-    }
-    
-    if (typeof thoughtId !== 'string') {
-      throw new Error(`Parameter '${paramName}' must be a string`);
-    }
-    
-    if (thoughtId.trim().length === 0) {
-      throw new Error(`Parameter '${paramName}' cannot be empty`);
-    }
-    
-    // Validate hex format with expected length
-    const hexRegex = /^[a-fA-F0-9]+$/;
-    if (!hexRegex.test(thoughtId)) {
-      throw new Error(`Invalid thought ID format: '${paramName}' must be a hexadecimal string`);
-    }
-    
-    if (thoughtId.length < 8) {
-      throw new Error(`Invalid thought ID format: '${paramName}' must be at least 8 characters long`);
-    }
-  }
-  
-  /**
-   * Validate thought ID exists
-   */
-  private validateThoughtId(thoughtId: any, paramName: string): void {
-    this.validateThoughtIdFormat(thoughtId, paramName);
-    
-    if (!this.storage.getThought(thoughtId)) {
-      throw new Error(`Thought '${thoughtId}' does not exist`);
-    }
-  }
-  
-  /**
-   * Validate non-empty string
-   */
-  private validateNonEmptyString(value: any, paramName: string): void {
-    if (value === null || value === undefined) {
-      throw new Error(`Parameter '${paramName}' is required`);
-    }
-    
-    if (typeof value !== 'string') {
-      throw new Error(`Parameter '${paramName}' must be a string`);
-    }
-    
-    if (value.trim().length === 0) {
-      throw new Error(`Parameter '${paramName}' cannot be empty`);
-    }
-  }
-  
-  /**
-   * Validate positive integer
-   */
-  private validatePositiveInteger(value: any, paramName: string): void {
-    if (typeof value !== 'number' || isNaN(value)) {
-      throw new Error(`Parameter '${paramName}' must be a valid number`);
-    }
-    
-    if (!Number.isInteger(value) || value <= 0) {
-      throw new Error(`Parameter '${paramName}' must be a positive integer`);
-    }
-  }
-=======
->>>>>>> 8f691c68
 }